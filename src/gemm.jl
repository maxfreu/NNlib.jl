--- conflicted
+++ resolved
@@ -1,7 +1,6 @@
 ## Low level gemm! call with pointers
 ## Borrowed from Knet.jl, adapted for compile-time constants
 
-<<<<<<< HEAD
 using LinearAlgebra
 using LinearAlgebra.BLAS: BlasInt, @blasfunc
 
@@ -12,8 +11,6 @@
     using LinearAlgebra.BLAS: libblas
 end
 
-=======
->>>>>>> d8b9b41c
 using Compat: get_num_threads, set_num_threads # needs Compat 3.13, for any Julia < 1.6
 
 """
