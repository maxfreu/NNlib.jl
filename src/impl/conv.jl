--- conflicted
+++ resolved
@@ -170,7 +170,6 @@
     return (r, c)
 end
 
-<<<<<<< HEAD
 function im2col_dims(w::NTuple{4, Int}, y)
     N = ndims(y)
     r,c = 1,1
@@ -183,7 +182,7 @@
 end
 
 function depthwiseconv2d!(y::AbstractArray{T,4}, x::AbstractArray{T,4}, w::AbstractArray{T,4};
-                  padding = 0, stride = 1, mode = 1, alpha = T(1)) where {T<:Real}
+                  padding = 0, stride = 1, mode = 1, alpha = T(1)) where T
     Wx,Hx,Cx,Nx = size(x)
     Ww,Hw,Cm,Cw = size(w) # Cm = Channel Multiplier
     @assert Cx == Cw DimensionMismatch()
@@ -206,7 +205,7 @@
 end
 
 function depthwiseconv2d_grad_w!(dw::AbstractArray{T,4}, x::AbstractArray{T,4}, w::AbstractArray{T,4}, dy::AbstractArray{T,4};
-        padding=0, stride=1, mode=0, alpha=1) where {T<:Real}
+        padding=0, stride=1, mode=0, alpha=1) where T
     Wx,Hx,Cx,Nx = size(x)
     Ww,Hw,Cm,Cw = size(w) # Cm = Channel Multiplier
     @assert Cx == Cw DimensionMismatch()
@@ -232,8 +231,8 @@
     return dw
 end
 
-function depthwiseconv2d_grad_x!{T}(dx::AbstractArray{T,4}, x::AbstractArray{T,4}, w::AbstractArray{T,4}, dy::AbstractArray{T,4};
-                   padding=0, stride=1, mode=0, alpha=1)
+function depthwiseconv2d_grad_x!(dx::AbstractArray{T,4}, x::AbstractArray{T,4}, w::AbstractArray{T,4}, dy::AbstractArray{T,4};
+                   padding=0, stride=1, mode=0, alpha=1) where T
     Wx,Hx,Cx,Nx = size(x)
     Ww,Hw,Cm,Cw = size(w) # Cm = Channel Multiplier
     @assert Cx == Cw DimensionMismatch()
@@ -257,12 +256,8 @@
     return dx
 end
 
-function conv2d!{T}(y::AbstractArray{T,4}, x::AbstractArray{T,4}, w::AbstractArray{T,4};
-                  padding=0, stride=1, dilation=1, mode=0, alpha=T(1))
-=======
 function conv2d!(y::AbstractArray{T,4}, x::AbstractArray{T,4}, w::AbstractArray{T,4};
                padding=0, stride=1, dilation=1, mode=0, alpha=T(1)) where T
->>>>>>> a93ee1a7
     if mode != 0 && mode != 1; throw(ArgumentError("conv2d only supports mode=0 or 1.")); end
     Wx,Hx,Cx,Nx = size(x)
     Ww,Hw,C1,C2 = size(w)
